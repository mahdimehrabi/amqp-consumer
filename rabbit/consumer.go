--- conflicted
+++ resolved
@@ -4,11 +4,8 @@
 	"context"
 	"fmt"
 	"log/slog"
-<<<<<<< HEAD
 	"regexp"
-=======
 	"runtime/debug"
->>>>>>> f59494f3
 	"strconv"
 	"strings"
 	"time"
